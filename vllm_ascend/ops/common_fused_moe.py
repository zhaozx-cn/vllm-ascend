#
# Copyright (c) 2025 Huawei Technologies Co., Ltd. All Rights Reserved.
# This file is a part of the vllm-ascend project.
#
# Licensed under the Apache License, Version 2.0 (the "License");
# you may not use this file except in compliance with the License.
# You may obtain a copy of the License at
#
#     http://www.apache.org/licenses/LICENSE-2.0
#
# Unless required by applicable law or agreed to in writing, software
# distributed under the License is distributed on an "AS IS" BASIS,
# WITHOUT WARRANTIES OR CONDITIONS OF ANY KIND, either express or implied.
# See the License for the specific language governing permissions and
# limitations under the License.
#
import os.path
from typing import Callable, Optional

import torch
import torch_npu
from vllm.config import CompilationLevel, get_current_vllm_config
from vllm.distributed import (get_dp_group, get_ep_group, get_tp_group,
                              tensor_model_parallel_all_reduce)
from vllm.forward_context import get_forward_context
from vllm.model_executor.layers.fused_moe.layer import (
    FusedMoE, UnquantizedFusedMoEMethod, determine_expert_map)
from vllm.model_executor.layers.shared_fused_moe import SharedFusedMoE

from vllm_ascend.ascend_config import get_ascend_config
from vllm_ascend.ascend_forward_context import MoECommType
from vllm_ascend.distributed.parallel_state import get_mc2_group
from vllm_ascend.eplb.core.eplb_utils import (determine_default_expert_map,
                                              determine_default_log2phy_map)
from vllm_ascend.ops.expert_load_balancer import ExpertLoadBalancer
from vllm_ascend.ops.moe.experts_selector import select_experts
from vllm_ascend.ops.moe.moe_comm_method import setup_moe_comm_method
from vllm_ascend.utils import ACL_FORMAT_FRACTAL_NZ, is_310p, npu_stream_switch

original_unquantized_fused_moe_init_func = UnquantizedFusedMoEMethod.__init__


def unquantized_fused_moe_init_func(self, *args, **kwargs):
    original_unquantized_fused_moe_init_func(self, *args, **kwargs)

    # NOTE: Currently, this self.use_aclgraph is only used in
    # UnquantizedFusedMoEMethod.forward_oot to decide whether to use in
    # ops/fused_moe.py:568 to circumvent torch.randint_like not supported issue.
    # Once torch.randint_like is supported or removed, this flag can be removed.
    vllm_config = get_current_vllm_config()
    ascend_config = get_ascend_config()
    if ascend_config.torchair_graph_config.enabled:
        self.use_aclgraph = False
    else:
        self.use_aclgraph = (vllm_config.compilation_config.level
                             == CompilationLevel.PIECEWISE
                             and not vllm_config.model_config.enforce_eager)
    self.transpose = True


def forward_oot(
        self,
        layer: torch.nn.Module,
        x: torch.Tensor,
        use_grouped_topk: bool,
        top_k: int,
        router_logits: torch.Tensor,
        renormalize: bool,
        topk_group: Optional[int] = None,
        num_expert_group: Optional[int] = None,
        custom_routing_function: Optional[Callable] = None,
        scoring_func: str = "softmax",
        routed_scaling_factor: float = 1.0,
        e_score_correction_bias: Optional[torch.Tensor] = None,
        global_num_experts: int = -1,
        expert_map: Optional[torch.Tensor] = None,
        apply_router_weight_on_input: bool = False,
        activation: str = "silu",
        enable_eplb: bool = False,
        expert_load_view: Optional[torch.Tensor] = None,
        logical_to_physical_map: Optional[torch.Tensor] = None,
        logical_replica_count: Optional[torch.Tensor] = None) -> torch.Tensor:

    topk_weights, topk_ids, row_idx = select_experts(
        hidden_states=x,
        router_logits=router_logits,
        top_k=top_k,
        use_grouped_topk=use_grouped_topk,
        renormalize=renormalize,
        topk_group=topk_group,
        num_expert_group=num_expert_group,
        custom_routing_function=custom_routing_function,
        scoring_func=scoring_func,
        routed_scaling_factor=routed_scaling_factor,
        e_score_correction_bias=e_score_correction_bias,
        global_num_experts=global_num_experts)

    moe_comm_method = get_forward_context().moe_comm_method
    return moe_comm_method.fused_experts(hidden_states=x,
                                         w1=layer.w13_weight,
                                         w2=layer.w2_weight,
                                         topk_weights=topk_weights,
                                         topk_ids=topk_ids,
                                         row_idx=row_idx,
                                         global_num_experts=global_num_experts,
                                         expert_map=expert_map)


def process_weights_after_loading(self, layer):
    super(UnquantizedFusedMoEMethod, self).process_weights_after_loading(layer)
    if self.transpose:
        w13_data = self._maybe_pad_weight(layer.w13_weight.data).transpose(
            1, 2).contiguous()
        layer.w13_weight = torch.nn.Parameter(w13_data, requires_grad=False)

        w2_data = self._maybe_pad_weight(layer.w2_weight.data).transpose(
            1, 2).contiguous()
        layer.w2_weight = torch.nn.Parameter(w2_data, requires_grad=False)

        self.transpose = False
    else:
        w13_data = self._maybe_pad_weight(layer.w13_weight.data)
        layer.w13_weight = torch.nn.Parameter(w13_data, requires_grad=False)

        w2_data = self._maybe_pad_weight(layer.w2_weight.data)
        layer.w2_weight = torch.nn.Parameter(w2_data, requires_grad=False)

    if not is_310p():
        layer.w13_weight.data = torch_npu.npu_format_cast(
            layer.w13_weight.data, ACL_FORMAT_FRACTAL_NZ)
        layer.w2_weight.data = torch_npu.npu_format_cast(
            layer.w2_weight.data, ACL_FORMAT_FRACTAL_NZ)


class AscendFusedMoE(FusedMoE):
    moe_counter = -1

    def __init__(self, *args, **kwargs):
        super().__init__(*args, **kwargs)

        AscendFusedMoE.moe_counter += 1
        self.moe_instance_id = AscendFusedMoE.moe_counter
        self.moe_config.tp_group = get_tp_group()
        self.moe_config.dp_group = get_dp_group()
        self.moe_config.ep_group = get_ep_group()
        self.moe_config.mc2_group = get_mc2_group()
        ascend_config = get_ascend_config()
        self.dynamic_eplb = ascend_config.dynamic_eplb
        self.expert_map_path = ascend_config.expert_map_path
        self.global_redundant_expert_num = ascend_config.init_redundancy_expert
        # static eplb initializing with expert_map_path
        if self.expert_map_path and os.path.exists(
                self.expert_map_path) and os.access(self.expert_map_path,
                                                    os.R_OK):
            self.expert_load_balancer = ExpertLoadBalancer(
                self.expert_map_path, self.global_num_experts)
            self.local_num_experts, self.expert_map = (
                self.expert_load_balancer.get_rank_placement_map(
                    self.moe_instance_id, self.ep_rank))
            self.log2phy = self.expert_load_balancer.get_rank_log2phy_map(
                self.moe_instance_id, self.ep_rank).npu()
            self.global_redundant_expert_num = (
                self.expert_load_balancer.get_global_redundant_expert_num())
        else:
            # init moe.
            self.local_num_experts, self.expert_map = determine_expert_map(
                self.ep_size, self.ep_rank, self.global_num_experts)
            # dynamic eplb initializing with not expert_map_path
            if self.dynamic_eplb:
                self.global_redundant_expert_num = ascend_config.init_redundancy_expert
                self.local_num_experts, self.expert_map = determine_default_expert_map(
                    self.global_num_experts, self.ep_size, self.ep_rank,
                    self.global_redundant_expert_num)
                self.log2phy = determine_default_log2phy_map(
                    self.global_num_experts, self.ep_size, self.ep_rank,
                    self.global_redundant_expert_num)
        local_num_experts = (torch.sum(
            self.expert_map != -1) if self.expert_map is not None else
                             self.global_num_experts)
        if self.dynamic_eplb:
            self.moe_load = torch.zeros(local_num_experts, dtype=torch.int64)

        setup_moe_comm_method(self.moe_config)

    def update_expert_map(self, new_expert_map):
        self.expert_map = new_expert_map

    def get_map(self):
        return self.expert_map

    def get_log2phy_map(self):
        return self.logical_to_physical_map

    def clear_moe_load(self):
        if self.moe_load is not None:
            self.moe_load.zero_()

    def maybe_all_reduce_tensor_model_parallel(
            self, final_hidden_states: torch.Tensor):
        """NOTE(Yizhou): This is to override the parent class method. In `mc2commimpl`,
        and `alltoallcommimpl`, we do not need to all-reduce the final outputs since
        the outputs are already aggregated across tensor parallel ranks in the
        `finalize` function. In `allgathercommimpl`, we still need to all-reduce the
        outputs since each rank only has partial outputs.
        """
        return torch.ops.vllm.maybe_all_reduce_tensor_model_parallel(
            final_hidden_states)

    def forward_impl(self, hidden_states: torch.Tensor,
                     router_logits: torch.Tensor):
        assert self.quant_method is not None

        forward_context = get_forward_context()
        hidden_states, router_logits = forward_context.moe_comm_method.prepare(
            hidden_states=hidden_states,
            router_logits=router_logits,
            replace_allreduce=forward_context.sp_enabled)

        # Matrix multiply.
        final_hidden_states = self.quant_method.apply(
            layer=self,
            x=hidden_states,
            router_logits=router_logits,
            top_k=self.top_k,
            renormalize=self.renormalize,
            use_grouped_topk=self.use_grouped_topk,
            global_num_experts=self.global_num_experts,
            expert_map=self.expert_map,
            topk_group=self.topk_group,
            num_expert_group=self.num_expert_group,
            custom_routing_function=self.custom_routing_function,
            scoring_func=self.scoring_func,
            e_score_correction_bias=self.e_score_correction_bias,
            activation=self.activation,
            apply_router_weight_on_input=self.apply_router_weight_on_input,
            enable_eplb=self.enable_eplb,
            expert_load_view=self.expert_load_view,
            logical_to_physical_map=self.logical_to_physical_map,
            logical_replica_count=self.logical_replica_count,
        )
        if isinstance(final_hidden_states, tuple):
            final_hidden_states, group_list_type, expert_tokens = final_hidden_states

        if self.dynamic_eplb:
            self.moe_load += expert_tokens if group_list_type else \
                torch.cat([expert_tokens[:1], expert_tokens[1:] - expert_tokens[:-1]])

        final_hidden_states = forward_context.moe_comm_method.finalize(
            hidden_states=final_hidden_states,
            reduce_results=self.reduce_results)

        return final_hidden_states

    def transpose_weight(self, loaded_weight, expert_data, shard_dim):
        # Ensure training and inference weight shapes match during RL weight updates
        if (
            loaded_weight.shape[1] != expert_data.shape[1] and \
            loaded_weight.shape[0] != expert_data.shape[0]
        ):
            shard_dim = int(not shard_dim)
            loaded_weight = loaded_weight.transpose(0, 1).contiguous()
        return loaded_weight, shard_dim

    def _load_w13(self,
                  expert_data: torch.Tensor,
                  shard_dim: int,
                  shard_id: str,
                  loaded_weight: torch.Tensor,
                  tp_rank: int,
                  load_full: bool = False):
        # Index the loaded weight for tp sharding.
        # gate_up_proj: "MergedColumnParallel", so tp sharding on output_dim
        loaded_weight, shard_dim = self.transpose_weight(
            loaded_weight, expert_data, shard_dim)
        shard_size = expert_data.shape[shard_dim] // 2
        if not load_full:
            loaded_weight = loaded_weight.narrow(shard_dim,
                                                 shard_size * tp_rank,
                                                 shard_size)
        # Narrow parameter and load.
        # w1, gate_proj: Load into first logical weight of w13.
        if shard_id == "w1":
            expert_data = expert_data.narrow(shard_dim, 0, shard_size)
        # w3, up_proj: Load into second logical weight of w13.
        else:
            assert shard_id == "w3"
            expert_data = expert_data.narrow(shard_dim, shard_size, shard_size)
        expert_data.copy_(loaded_weight)

    def _load_w2(self,
                 expert_data: torch.Tensor,
                 shard_dim: int,
                 loaded_weight: torch.Tensor,
                 tp_rank: int,
                 load_full: bool = False):
        # Index the loaded weight for tp sharding.
        # down_proj: "RowParallel" so tp sharding on input_dim
        # Narrow parameter and load.
        loaded_weight, shard_dim = self.transpose_weight(
            loaded_weight, expert_data, shard_dim)
        shard_size = expert_data.shape[shard_dim]
        if not load_full:
            loaded_weight = loaded_weight.narrow(shard_dim,
                                                 shard_size * tp_rank,
                                                 shard_size)
        # w2, down_proj: Load into only logical weight of w2.
        expert_data.copy_(loaded_weight)


class AscendSharedFusedMoE(SharedFusedMoE, AscendFusedMoE):

    def __init__(
        self,
        shared_experts: torch.nn.Module,
        use_overlapped: bool = True,
        **kwargs,
    ):
        AscendFusedMoE.__init__(self, **kwargs)
        self._shared_experts = shared_experts
        self.use_overlapped = use_overlapped
        self.shared_expert_stream = None
        ascend_config = get_ascend_config()
        self.multistream_overlap_shared_expert = ascend_config.multistream_overlap_shared_expert
        if self.multistream_overlap_shared_expert:
            self.shared_expert_stream = torch.npu.Stream()

    def forward(
        self,
        hidden_states: torch.Tensor,
        router_logits: torch.Tensor,
    ) -> tuple[torch.Tensor, torch.Tensor]:
        shared_out, fused_out = AscendFusedMoE.forward(
            self,
            hidden_states=hidden_states,
            router_logits=router_logits,
        )
        return shared_out, fused_out

    def forward_impl(self, hidden_states: torch.Tensor,
                     router_logits: torch.Tensor):
        # Make sure the shared experts stream begins after hidden_states are ready.
        if self.multistream_overlap_shared_expert:
            self.shared_expert_stream.wait_stream(  # type: ignore
                torch.npu.current_stream())
        with npu_stream_switch(self.shared_expert_stream,
                               enabled=self.multistream_overlap_shared_expert):
            # Use a separate stream to run shared experts.
            shared_out = self._shared_experts(hidden_states)

            # NOTE: This is exactly the opposite of `maybe_all_reduce_tensor_model_parallel`
            forward_context = get_forward_context()
            moe_comm_type = forward_context.moe_comm_type
            if moe_comm_type in {MoECommType.ALLTOALL, MoECommType.MC2}:
<<<<<<< HEAD
                if not get_forward_context().sp_enabled:
                    shared_out = tensor_model_parallel_all_reduce(shared_out)

        _, fused_out = AscendFusedMoE.forward(
=======
                shared_out = tensor_model_parallel_all_reduce(shared_out)
        fused_output = AscendFusedMoE.forward_impl(
>>>>>>> f8c93d8d
            self,
            hidden_states=hidden_states,
            router_logits=router_logits,
        )
        # Make sure the default stream waits for the shared experts stream to finish.
        if self.multistream_overlap_shared_expert:
            torch.npu.current_stream().wait_stream(self.shared_expert_stream)
        return shared_out, fused_output


UnquantizedFusedMoEMethod.__init__ = unquantized_fused_moe_init_func
UnquantizedFusedMoEMethod.process_weights_after_loading = process_weights_after_loading
UnquantizedFusedMoEMethod.forward_oot = forward_oot<|MERGE_RESOLUTION|>--- conflicted
+++ resolved
@@ -351,15 +351,10 @@
             forward_context = get_forward_context()
             moe_comm_type = forward_context.moe_comm_type
             if moe_comm_type in {MoECommType.ALLTOALL, MoECommType.MC2}:
-<<<<<<< HEAD
                 if not get_forward_context().sp_enabled:
                     shared_out = tensor_model_parallel_all_reduce(shared_out)
-
-        _, fused_out = AscendFusedMoE.forward(
-=======
-                shared_out = tensor_model_parallel_all_reduce(shared_out)
+    
         fused_output = AscendFusedMoE.forward_impl(
->>>>>>> f8c93d8d
             self,
             hidden_states=hidden_states,
             router_logits=router_logits,
